# This is a basic workflow to help you get started with Actions

name: CI

# Controls when the workflow will run
on:
  # Triggers the workflow on push or pull request events but only for the main branch
  push:
    branches: [main]
    paths-ignore:
      - "**.md"
      - "docs/**"
  pull_request:
    branches: [main]
    paths-ignore:
      - "**.md"
      - "docs/**"

  # Allows you to run this workflow manually from the Actions tab
  workflow_dispatch:

jobs:
  # Runner cleanup and preparation
  prepare:
    runs-on: ubuntu-latest
    steps:
      - uses: actions/checkout@v4

      - name: Free disk space
        run: |
          echo "Disk space before cleanup:"
          df -h

          # Remove unnecessary large packages
          sudo apt-get clean
          sudo rm -rf /usr/share/dotnet
          sudo rm -rf /opt/ghc
          sudo rm -rf /usr/local/share/boost

          # Clean Docker resources
          docker system prune -af

          echo "Disk space after cleanup:"
          df -h

  lint:
    needs: prepare
    runs-on: ubuntu-latest
    steps:
      - uses: actions/checkout@v4

      - name: Set up Python 3.12
        uses: actions/setup-python@v5
        with:
          python-version: "3.12"

      - name: Install and cache UV
        uses: astral-sh/setup-uv@v5
        with:
          enable-cache: true

      - name: Install dependencies (Linux/macOS)
        if: runner.os != 'Windows'
        run: |
          uv venv
          source .venv/bin/activate
          uv pip install ruff mypy
        shell: bash

      - name: Install dependencies (Windows)
        if: runner.os == 'Windows'
        run: |
          uv venv
          .\.venv\Scripts\Activate.ps1
          uv pip install ruff mypy
        shell: pwsh

      - name: Fix code with Ruff (Linux/macOS)
        if: runner.os != 'Windows'
        run: |
          source .venv/bin/activate
          # Run all fixable rules at once
          ruff check --fix fast_api_template scripts
        shell: bash

      - name: Fix code with Ruff (Windows)
        if: runner.os == 'Windows'
        run: |
          .\.venv\Scripts\Activate.ps1
          # Run all fixable rules at once
          ruff check --fix fast_api_template scripts
        shell: pwsh

      - name: Check code with Ruff (Linux/macOS)
        if: runner.os != 'Windows'
        run: |
          source .venv/bin/activate
          # Verify all issues are resolved
          ruff check --output-format=github fast_api_template scripts
        shell: bash

      - name: Check code with Ruff (Windows)
        if: runner.os == 'Windows'
        run: |
          .\.venv\Scripts\Activate.ps1
          # Verify all issues are resolved
          ruff check --output-format=github fast_api_template scripts
        shell: pwsh

      - name: Check formatting (Linux/macOS)
        if: runner.os != 'Windows'
        run: |
          source .venv/bin/activate
          ruff format --check --line-length 120 fast_api_template tests scripts
        shell: bash

      - name: Check formatting (Windows)
        if: runner.os == 'Windows'
        run: |
          .\.venv\Scripts\Activate.ps1
          ruff format --check --line-length 120 fast_api_template tests scripts
        shell: pwsh

      - name: Type check with mypy (Linux/macOS)
        if: runner.os != 'Windows'
        run: |
          source .venv/bin/activate
          # Install type stubs
          uv pip install types-python-jose types-passlib types-boto3 mypy-boto3-s3 mypy-boto3-sqs mypy-boto3-lambda mypy-boto3-rds pydantic tomli
          mypy --config-file=pyproject.toml fast_api_template
        shell: bash

      - name: Type check with mypy (Windows)
        if: runner.os == 'Windows'
        run: |
          .\.venv\Scripts\Activate.ps1
          # Install type stubs
          uv pip install types-python-jose types-passlib types-boto3 mypy-boto3-s3 mypy-boto3-sqs mypy-boto3-lambda mypy-boto3-rds pydantic tomli
          mypy --config-file=pyproject.toml fast_api_template
        shell: pwsh

  security:
    needs: prepare
    runs-on: ubuntu-latest
    steps:
      - uses: actions/checkout@v4

      - name: Set up Python 3.12
        uses: actions/setup-python@v5
        with:
          python-version: "3.12"

      - name: Install and cache UV
        uses: astral-sh/setup-uv@v5
        with:
          enable-cache: true

      - name: Install dependencies (Linux/macOS)
        if: runner.os != 'Windows'
        run: |
          uv venv
          source .venv/bin/activate
          uv pip install bandit safety
        shell: bash

      - name: Install dependencies (Windows)
        if: runner.os == 'Windows'
        run: |
          uv venv
          .\.venv\Scripts\Activate.ps1
          uv pip install bandit safety
        shell: pwsh

      - name: Run bandit (Linux/macOS)
        if: runner.os != 'Windows'
        run: |
          source .venv/bin/activate
          bandit -r fast_api_template -x fast_api_template/tests
        shell: bash

      - name: Run bandit (Windows)
        if: runner.os == 'Windows'
        run: |
          .\.venv\Scripts\Activate.ps1
          bandit -r fast_api_template -x fast_api_template/tests
        shell: pwsh

      - name: Run Safety vulnerability scanner
        uses: pyupio/safety-action@v1
        with:
          api-key: ${{ secrets.SAFETY_API_KEY }}
          args: --full-report

  test:
    needs: [lint, security]
    runs-on: ${{ matrix.os }}
    strategy:
      fail-fast: false
      matrix:
        os: [ubuntu-latest, macos-latest, windows-latest]
        python-version: ["3.12"]

    steps:
      - uses: actions/checkout@v4

      - name: Set up Python ${{ matrix.python-version }}
        uses: actions/setup-python@v5
        with:
          python-version: ${{ matrix.python-version }}

      # Set up proper UV caching with latest version
      - name: Install and cache UV
        uses: astral-sh/setup-uv@v5
        with:
          enable-cache: true

      # Install test dependencies directly from PyPI
      - name: Install dependencies (Linux/macOS)
        if: runner.os != 'Windows'
        run: |
          uv venv
          source .venv/bin/activate
          uv pip install -e ".[test,lint]"
        shell: bash

      - name: Install dependencies (Windows)
        if: runner.os == 'Windows'
        run: |
          uv venv
          .\.venv\Scripts\Activate.ps1
          uv pip install -e ".[test,lint]"
        shell: pwsh

      - name: Test with pytest (Linux/macOS)
        if: runner.os != 'Windows'
        run: |
          source .venv/bin/activate
          python -m pytest -v --cov=fast_api_template --cov-report=xml tests/
        shell: bash

      - name: Test with pytest (Windows)
        if: runner.os == 'Windows'
        run: |
          .\.venv\Scripts\Activate.ps1
          python -m pytest -v --cov=fast_api_template --cov-report=xml tests/
        shell: pwsh

      - name: Upload coverage to Codecov
        uses: codecov/codecov-action@v3
        with:
          file: ./coverage.xml
          flags: unittests
          fail_ci_if_error: false

  docker:
    needs: [test]
    if: github.event_name == 'push' && github.ref == 'refs/heads/main'
    runs-on: ubuntu-latest
    steps:
      - uses: actions/checkout@v4

      - name: Set up Docker Buildx
        uses: docker/setup-buildx-action@v3

<<<<<<< HEAD
      - name: Set repository name to lowercase
        id: repo_name
        run: |
          echo "REPO_LOWER=$(echo ${{ github.repository }} | tr '[:upper:]' '[:lower:]')" >> $GITHUB_ENV

=======
>>>>>>> b3473908
      - name: Build and push Docker images
        uses: docker/build-push-action@v5
        with:
          context: .
          push: true
          tags: |
<<<<<<< HEAD
            ${{ env.REPO_LOWER }}:latest
            ${{ env.REPO_LOWER }}:${{ github.sha }}
=======
            ${{ github.repository }}:latest
            ${{ github.repository }}:${{ github.sha }}
>>>>>>> b3473908
          cache-from: type=gha
          cache-to: type=gha,mode=max

  trivy:
    needs: docker
    runs-on: ubuntu-latest
    permissions:
      security-events: write
      contents: read
    steps:
      - name: Checkout code
        uses: actions/checkout@v4

      - name: Set repository name to lowercase
        id: repo_name
        run: |
          echo "REPO_LOWER=$(echo ${{ github.repository }} | tr '[:upper:]' '[:lower:]')" >> $GITHUB_ENV

      - name: Build Docker image
        run: docker build -t ${{ env.REPO_LOWER }}:${{ github.sha }} -f Dockerfile .

      - name: Run Trivy vulnerability scanner
        uses: aquasecurity/trivy-action@master
        with:
          image-ref: "${{ env.REPO_LOWER }}:${{ github.sha }}"
          format: "sarif"
          output: "trivy-results.sarif"
          severity: "CRITICAL,HIGH"

      - name: Upload Trivy scan results to GitHub Security tab
        uses: github/codeql-action/upload-sarif@v3
        with:
          sarif_file: "trivy-results.sarif"<|MERGE_RESOLUTION|>--- conflicted
+++ resolved
@@ -262,27 +262,20 @@
       - name: Set up Docker Buildx
         uses: docker/setup-buildx-action@v3
 
-<<<<<<< HEAD
       - name: Set repository name to lowercase
         id: repo_name
         run: |
           echo "REPO_LOWER=$(echo ${{ github.repository }} | tr '[:upper:]' '[:lower:]')" >> $GITHUB_ENV
 
-=======
->>>>>>> b3473908
+
       - name: Build and push Docker images
         uses: docker/build-push-action@v5
         with:
           context: .
           push: true
           tags: |
-<<<<<<< HEAD
-            ${{ env.REPO_LOWER }}:latest
-            ${{ env.REPO_LOWER }}:${{ github.sha }}
-=======
             ${{ github.repository }}:latest
             ${{ github.repository }}:${{ github.sha }}
->>>>>>> b3473908
           cache-from: type=gha
           cache-to: type=gha,mode=max
 
